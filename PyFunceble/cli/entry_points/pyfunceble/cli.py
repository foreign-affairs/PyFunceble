"""
The tool to check the availability or syntax of domain, IP or URL.

::


    ██████╗ ██╗   ██╗███████╗██╗   ██╗███╗   ██╗ ██████╗███████╗██████╗ ██╗     ███████╗
    ██╔══██╗╚██╗ ██╔╝██╔════╝██║   ██║████╗  ██║██╔════╝██╔════╝██╔══██╗██║     ██╔════╝
    ██████╔╝ ╚████╔╝ █████╗  ██║   ██║██╔██╗ ██║██║     █████╗  ██████╔╝██║     █████╗
    ██╔═══╝   ╚██╔╝  ██╔══╝  ██║   ██║██║╚██╗██║██║     ██╔══╝  ██╔══██╗██║     ██╔══╝
    ██║        ██║   ██║     ╚██████╔╝██║ ╚████║╚██████╗███████╗██████╔╝███████╗███████╗
    ╚═╝        ╚═╝   ╚═╝      ╚═════╝ ╚═╝  ╚═══╝ ╚═════╝╚══════╝╚═════╝ ╚══════╝╚══════╝

Provides the endpoint of the PyFunceble CLI tool

Author:
    Nissar Chababy, @funilrys, contactTATAfunilrysTODTODcom

Special thanks:
    https://pyfunceble.github.io/#/special-thanks

Contributors:
    https://pyfunceble.github.io/#/contributors

Project link:
    https://github.com/funilrys/PyFunceble

Project documentation:
    https://pyfunceble.readthedocs.io/en/dev/

Project homepage:
    https://pyfunceble.github.io/

License:
::


    Copyright 2017, 2018, 2019, 2020, 2022, 2023, 2024 Nissar Chababy

    Licensed under the Apache License, Version 2.0 (the "License");
    you may not use this file except in compliance with the License.
    You may obtain a copy of the License at

        https://www.apache.org/licenses/LICENSE-2.0

    Unless required by applicable law or agreed to in writing, software
    distributed under the License is distributed on an "AS IS" BASIS,
    WITHOUT WARRANTIES OR CONDITIONS OF ANY KIND, either express or implied.
    See the License for the specific language governing permissions and
    limitations under the License.
"""

# pylint: disable=too-many-lines

import argparse
import os
import sys
from typing import Any, List, Optional, Tuple, Union

import colorama
import shtab

import PyFunceble.cli.storage
import PyFunceble.facility
import PyFunceble.storage
from PyFunceble.cli.entry_points.pyfunceble.argsparser import OurArgumentParser
from PyFunceble.cli.system.integrator import SystemIntegrator
from PyFunceble.cli.system.launcher import SystemLauncher
from PyFunceble.helpers.regex import RegexHelper


def get_configured_value(
    entry: str, *, negate: bool = False, value_only: bool = False
) -> Any:
    """
    Provides the currently configured value.

    :param entry:
        An entry to check.

        multilevel should be separated with a point.

    :param negate:
        Allows us to negate the result from the configuration.

    :param value_only:
        Whether we should only return the value or the full message.

    :raise ValueError:
        When the given :code:`entry` is not found.
    """

    if ":" in entry:
        location, var_name = entry.split(":", 1)

        if location == "cli_storage":
            result = getattr(PyFunceble.cli.storage, var_name)
        else:
            raise RuntimeError("<entry> ({entry!r}) not supported.")

        if var_name == "OUTPUT_DIRECTORY":
            result = os.path.join(*os.path.split(result)[:-1])
    else:
        result = PyFunceble.facility.ConfigLoader.get_configured_value(entry)

    if negate:
        result = not result

    return (
        (
            f"\n{colorama.Fore.YELLOW}{colorama.Style.BRIGHT}"
            f"Configured value: {colorama.Fore.BLUE}"
            f"{result!r}"
            f"{colorama.Style.RESET_ALL}"
        )
        if not value_only
        else result
    )


# pylint: disable=protected-access
def add_arguments_to_parser(
    parser: Union[argparse.ArgumentParser, argparse._ArgumentGroup],
    arguments: List[Tuple[List[str], dict]],
) -> None:
    """
    Adds the given argument into the given parser.
    """

    for pos_args, opt_args in arguments:
        if "dest" in opt_args:
            opt_args["dest"] = opt_args["dest"].replace(".", "__")

        for index, value in enumerate(pos_args):
            if value.startswith("-") and "." not in value:
                continue

            pos_args[index] = value.replace(".", "__")

        parser.add_argument(*pos_args, **opt_args)


def get_source_group_data() -> List[Tuple[List[str], dict]]:
    """
    Provides the arguments of the source group.
    """

    return [
        (
            [
                "-d",
                "--domain",
            ],
            {
                "dest": "domains",
                "type": str.lower,
                "nargs": "+",
                "help": "Test one or more domains, separated by spaces.\n\n"
                "When this option is used, no output files are generated.",
            },
        ),
        (
            [
                "-u",
                "--url",
            ],
            {
                "dest": "urls",
                "type": str,
                "nargs": "+",
                "help": "Test one or more full URL, separated by spaces.",
            },
        ),
        (
            [
                "-f",
                "--file",
            ],
            {
                "dest": "files",
                "type": str,
                "nargs": "+",
                "help": "Read a local or remote (RAW link) file and test all "
                "domains inside it."
                "\nIf remote (RAW link) file is given, PyFunceble will download "
                "it,\n and test the content of the given RAW link as if it was a"
                " locally stored file.",
            },
        ),
        (
            [
                "-uf",
                "--url-file",
            ],
            {
                "dest": "url_files",
                "type": str,
                "nargs": "+",
                "help": "Read a local or remote (RAW link) file and test all "
                "(full) URLs inside it."
                "\nIf remote (RAW link) file is given, PyFunceble will download "
                "it,\n and test the content of the given RAW link as if it was a"
                " locally stored file. "
                "\n\nThis argument test if an URL is available. It ONLY test "
                "full URLs.",
            },
        ),
    ]


def get_filtering_group_data() -> List[Tuple[List[str], dict]]:
    """
    Provides the argument of the filtering group.
    """

    return [
        (
            [
                "--adblock",
            ],
            {
                "dest": "cli_decoding.adblock",
                "action": "store_true",
                "help": "Activates or deactivates the decoding of the adblock "
                "format. %s" % get_configured_value("cli_decoding.adblock"),
            },
        ),
        (
            [
                "--aggressive",
            ],
            {
                "dest": "cli_decoding.aggressive",
                "action": "store_true",
                "help": argparse.SUPPRESS,
            },
        ),
        (
            ["--cidr"],
            {
                "dest": "cli_testing.cidr_expand",
                "action": "store_true",
                "help": "Activates or disables the expansion of CIDR formatted\n"
                "addresses. %s" % get_configured_value("cli_testing.cidr_expand"),
            },
        ),
        (
            [
                "--complements",
            ],
            {
                "dest": "cli_testing.complements",
                "action": "store_true",
                "help": "Activates or disables the generation and test of the\n"
                "complements. "
                "\nA complement is for example `example.org` if "
                "'www.example.org'\nis given and vice-versa. %s"
                % get_configured_value("cli_testing.complements"),
            },
        ),
        (
            [
                "--preload",
            ],
            {
                "dest": "cli_testing.preload_file",
                "action": "store_true",
                "help": "Activates or disables the preloading of the input\n"
                "file(s) into the continue dataset before starting the tests.\n\n"
                "This reduces the waiting time while continuing a previous\n"
                "session.\n"
                "Note: This is useless when the auto continue subsystem is not "
                "active. %s" % get_configured_value("cli_testing.preload_file"),
            },
        ),
        (
            [
                "--filter",
            ],
            {
                "dest": "cli_testing.file_filter",
                "type": str,
                "help": "Regex to match in order to test a given line. %s"
                % get_configured_value("cli_testing.file_filter"),
            },
        ),
        (
            [
                "--mining",
            ],
            {
                "dest": "cli_testing.mining",
                "action": "store_true",
                "help": "Activates or disables the mining subsystem. %s"
                % get_configured_value("cli_testing.mining"),
            },
        ),
        (
            [
                "--rpz",
            ],
            {
                "dest": "cli_decoding.rpz",
                "action": "store_true",
                "help": "Activates or disables the decoding of RPZ policies\n"
                "from each given input files. %s"
                % get_configured_value("cli_decoding.rpz"),
            },
        ),
        (
            [
                "--wildcard",
            ],
            {
                "dest": "cli_decoding.wildcard",
                "action": "store_true",
                "help": "Activates or disables the decoding of wildcards for\n"
                "each given input files. %s"
                % get_configured_value("cli_decoding.wildcard"),
            },
        ),
    ]


def get_test_control_group_data() -> List[Tuple[List[str], dict]]:
    """
    Provides the argument of the test control data group.
    """

    return [
        (
            [
                "--chancy",
                "--ludicrous",
            ],
            {
                "dest": "cli_testing.chancy_tester",
                "action": "store_true",
                "help": "Activates a chancy mode that unleashes the safety\n"
                "workflow in place. \n\n"
                f"{colorama.Fore.RED}WARNING: You shouldn't have to use this "
                "unless you feel really lucky\n"
                "and trust your machine. This mode makes things look 'fast',\n"
                "but it may produce some unexpected results if N process\n"
                "simultaneously write the same output file.\n"
                "This mode makes the graphical CLI output unparsable - either.\n"
                f"\n{colorama.Fore.GREEN}MAY THE FORCE BE WITH YOU!"
                f"\n{colorama.Style.RESET_ALL}%s"
                % get_configured_value("cli_testing.chancy_tester"),
            },
        ),
        (
            [
                "-c",
                "--auto-continue",
                "--continue",
            ],
            {
                "dest": "cli_testing.autocontinue",
                "action": "store_true",
                "help": "Activates or disables the autocontinue subsystem. %s"
                % get_configured_value("cli_testing.autocontinue"),
            },
        ),
        (
            [
                "--cooldown-time",
            ],
            {
                "dest": "cli_testing.cooldown_time",
                "type": float,
                "help": "Sets the cooldown time (in second) to apply between\n"
                "each test. %s" % get_configured_value("cli_testing.cooldown_time"),
            },
        ),
        (
            [
                "--local",
            ],
            {
                "dest": "cli_testing.local_network",
                "action": "store_true",
                "help": "Activates or disables the consideration of the test(s)\n"
                "in or for a local or private network context. %s"
                % get_configured_value("cli_testing.local_network"),
            },
        ),
        (
            ["--collection-preferred-origin"],
            {
                "dest": "collection.preferred_status_origin",
                "type": str,
                "choices": ["frequent", "latest", "recommended"],
                "help": "Sets the preferred status origin. %s"
                % get_configured_value("collection.preferred_status_origin"),
            },
        ),
        (
            ["--collection-lookup"],
            {
                "dest": "lookup.collection",
                "action": "store_true",
                "help": "Activates or disables the usage of the Collection lookup\n"
                "whether possible. %s" % get_configured_value("lookup.collection"),
            },
        ),
        (
            ["--collection-lookup-only"],
            {
                "dest": "self_contained.lookup.collection",
                "action": "store_true",
                "help": "Only perform a Collection lookup.",
            },
        ),
        (
            ["--dns-lookup"],
            {
                "dest": "lookup.dns",
                "action": "store_true",
                "help": "Activates or disables the usage of the DNS lookup\n"
                "whether possible. %s" % get_configured_value("lookup.dns"),
            },
        ),
        (
            ["--dns-lookup-only"],
            {
                "dest": "self_contained.lookup.dns",
                "action": "store_true",
                "help": "Only perform a DNS lookup.",
            },
        ),
        (
            ["--http", "--http-status-code-lookup"],
            {
                "dest": "lookup.http_status_code",
                "action": "store_true",
                "help": "Switch the value of the usage of HTTP code. %s"
                % get_configured_value("lookup.http_status_code"),
            },
        ),
        (
            ["--http-only", "--http-status-code-lookup-only"],
            {
                "dest": "self_contained.lookup.http_status_code",
                "action": "store_true",
                "help": "Only perform a HTTP Code lookup.",
            },
        ),
        (
            [
                "--netinfo-lookup",
            ],
            {
                "dest": "lookup.netinfo",
                "action": "store_true",
                "help": "Activates or disables the usage of the network\n"
                "information (or network socket) whether possible. %s"
                % get_configured_value("lookup.netinfo"),
            },
        ),
        (
            ["--netinfo-lookup-only"],
            {
                "dest": "self_contained.lookup.netinfo",
                "action": "store_true",
                "help": "Only perform a network information (or networket "
                "socket) lookup.",
            },
        ),
        (
            [
                "--special-lookup",
            ],
            {
                "dest": "lookup.special",
                "action": "store_true",
                "help": "Activates or disables the usage of our SPECIAL and\n"
                "extra rules whether possible. %s"
                % get_configured_value("lookup.special"),
            },
        ),
        (
            ["--special-lookup-only"],
            {
                "dest": "self_contained.lookup.special",
                "action": "store_true",
                "help": "Only perform a SPECIAL lookup.",
            },
        ),
        (
            [
                "--whois-lookup",
            ],
            {
                "dest": "lookup.whois",
                "action": "store_true",
                "help": "Activates or disables the usage of the WHOIS record\n"
                "(or better said the expiration date in it) whether possible. %s"
                % get_configured_value("lookup.whois"),
            },
        ),
        (
            ["--whois-lookup-only"],
            {
                "dest": "self_contained.lookup.whois",
                "action": "store_true",
                "help": "Only perform a WHOIS lookup.",
            },
        ),
        (
            [
                "--reputation-lookup",
            ],
            {
                "dest": "lookup.reputation",
                "action": "store_true",
                "help": "Activates or disables the usage of the reputation\n"
                "dataset whether possible. %s"
                % get_configured_value("lookup.reputation"),
            },
        ),
        (
            ["--reputation-lookup-only"],
            {
                "dest": "self_contained.lookup.reputation",
                "action": "store_true",
                "help": "Only perform a reputation lookup.",
            },
        ),
        (
            [
                "--reputation",
            ],
            {
                "dest": "cli_testing.testing_mode.reputation",
                "action": "store_true",
                "help": "Activates or disables the reputation checker. %s"
                % get_configured_value("cli_testing.testing_mode.reputation"),
            },
        ),
        (
            [
                "--syntax",
            ],
            {
                "dest": "cli_testing.testing_mode.syntax",
                "action": "store_true",
                "help": "Activates or disables the syntax checker. %s"
                % get_configured_value("cli_testing.testing_mode.syntax"),
            },
        ),
        (
            [
                "-t",
                "--timeout",
            ],
            {
                "dest": "lookup.timeout",
                "type": float,
                "default": 5.0,
                "help": "Sets the default timeout to apply to each lookup\n"
                "utilities every time it is possible to define a timeout. %s"
                % get_configured_value("lookup.timeout"),
            },
        ),
        (
            [
                "--max-http-retries",
            ],
            {
                "dest": "max_http_retries",
                "type": int,
                "default": 3,
                "help": "Sets the maximum number of retries for an HTTP "
                "request. %s" % get_configured_value("max_http_retries"),
            },
        ),
        (
            [
                "-ua",
                "--user-agent",
            ],
            {
                "dest": "user_agent.custom",
                "type": str,
                "help": "Sets the user agent to use.\n\nIf not given, we try to "
                "get the latest (automatically) for you.",
            },
        ),
        (
            [
                "-vsc",
                "--verify-ssl-certificate",
            ],
            {
                "dest": "verify_ssl_certificate",
                "action": "store_true",
                "help": "Activates or disables the verification of the SSL/TLS\n"
                "certificate when testing for URL. %s"
                % get_configured_value("verify_ssl_certificate"),
            },
        ),
    ]


def get_dns_control_group_data() -> List[Tuple[List[str], dict]]:
    """
    Provides the argument of the DNS control group.
    """

    return [
        (
            [
                "--dns",
            ],
            {
                "dest": "dns.server",
                "nargs": "+",
                "type": str,
                "help": "Sets one or more (space separated) DNS server(s) to "
                "use during testing."
                "\n\nTo specify a port number for the "
                "DNS server you append\nit as :port [ip:port].\n\n"
                "If no port is specified, the default DNS port (53) is used. %s"
                % get_configured_value("dns.server"),
            },
        ),
        (
            [
                "--dns-protocol",
            ],
            {
                "dest": "dns.protocol",
                "type": str,
                "choices": ["UDP", "TCP", "HTTPS", "TLS"],
                "help": "Sets the protocol to use for the DNS queries. %s"
                % get_configured_value("dns.protocol"),
            },
        ),
        (
            ["--follow-server-order"],
            {
                "dest": "dns.follow_server_order",
                "action": "store_true",
                "help": "Let us follow or mix the order of usage of the given\n"
                "or found DNS server(s). %s"
                % get_configured_value("dns.follow_server_order"),
            },
        ),
        (
            ["--trust-dns-server"],
            {
                "dest": "dns.trust_server",
                "action": "store_true",
                "help": "Activates or disable the trust mode.\n\n"
                "When active, when the first read DNS server give us a negative\n"
                "response - without error - we take it as it it.\n"
                "Otherwise, if not active, when the first read DNS server give us\n"
                "a negative response - without error - we still consolidate by\n"
                "checking all given/found server.\n%s"
                % get_configured_value("dns.trust_server"),
            },
        ),
        (
            [
                "--dns-delay",
            ],
            {
                "dest": "dns.delay",
                "type": float,
                "help": "Sets the delay (in seconds) to apply between each DNS\n "
                "queries.\n %s" % get_configured_value("dns.delay"),
            },
        ),
    ]


def get_proxy_control_group_data() -> List[Tuple[List[str], dict]]:
    """
    Provides the argument of the proxy control group.
    """

    return [
        (
            [
                "--http-proxy",
            ],
            {
                "dest": "proxy.global.http",
                "type": str,
                "help": "Sets the proxy to use when testing subjects over HTTP. %s"
                % get_configured_value("proxy.global.http"),
            },
        ),
        (
            [
                "--https-proxy",
            ],
            {
                "dest": "proxy.global.https",
                "type": str,
                "help": "Sets the proxy to use when testing subjects over HTTPS. %s"
                % get_configured_value("proxy.global.https"),
            },
        ),
    ]


def get_database_control_group_data() -> List[Tuple[List[str], dict]]:
    """
    Provides the arguments of the database group.
    """

    return [
        (
            [
                "--inactive-db",
            ],
            {
                "dest": "cli_testing.inactive_db",
                "action": "store_true",
                "help": "Activates or disables the usage of a 'database' to\n"
                f"store all {PyFunceble.storage.STATUS.down!r} and "
                f"{PyFunceble.storage.STATUS.invalid!r} "
                " subject for continuous retest. %s"
                % get_configured_value("cli_testing.inactive_db"),
            },
        ),
        (
            [
                "--database-type",
            ],
            {
                "dest": "cli_testing.db_type",
                "type": str,
                "choices": ["csv", "mariadb", "mysql", "postgresql"],
                "help": "Sets the database engine to use. "
                "\nYou can choose between the following: "
                "`csv | mariadb | mysql | postgresql` %s"
                % get_configured_value("cli_testing.db_type"),
            },
        ),
        (
            [
                "-dbr",
                "--days-between-db-retest",
            ],
            {
                "dest": "cli_testing.days_between.db_retest",
                "type": int,
                "help": "Sets the numbers of days since the introduction of\n"
                "subject into the inactive dataset before it gets retested. %s"
                % get_configured_value("cli_testing.days_between.db_retest"),
            },
        ),
        (
            [
                "-dbc",
                "--days-between-db-clean",
            ],
            {
                "dest": "cli_testing.days_between.db_clean",
                "type": int,
                "help": argparse.SUPPRESS,
            },
        ),
        (
            [
                "-wdb",
                "--whois-database",
            ],
            {
                "dest": "cli_testing.whois_db",
                "action": "store_true",
                "help": "Activates or disables the usage of a 'database' to\n"
                "store the expiration date of all domains with a valid\n"
                "expiration date. %s" % get_configured_value("cli_testing.whois_db"),
            },
        ),
    ]


def get_output_control_group_data() -> List[Tuple[List[str], dict]]:
    """
    Provides the argument of the output group.
    """

    return [
        (
            [
                "-a",
                "--all",
            ],
            {
                "dest": "cli_testing.display_mode.all",
                "action": "store_true",
                "help": "Activates or disables the display of the all\n"
                "information in the table we print to stdout. %s"
                % get_configured_value("cli_testing.display_mode.all"),
            },
        ),
        (
            [
                "-ex",
                "--execution",
            ],
            {
                "dest": "cli_testing.display_mode.execution_time",
                "action": "store_true",
                "help": "Activates or disables the display of the execution time. %s"
                % get_configured_value("cli_testing.display_mode.execution_time"),
            },
        ),
        (
            ["--colour", "--color"],
            {
                "dest": "cli_testing.display_mode.colour",
                "action": "store_true",
                "help": "Activates or disables the coloration to STDOUT. %s"
                % get_configured_value("cli_testing.display_mode.colour"),
            },
        ),
        (
            ["--display-status"],
            {
                "dest": "cli_testing.display_mode.status",
                "type": str.upper,
                "choices": ["all"] + list(PyFunceble.storage.STATUS.values()),
                "nargs": "+",
                "help": "Sets the status that we are allowed to print to STDOUT.\n\n"
                "Multiple space separated statuses can be given."
                "%s" % get_configured_value("cli_testing.display_mode.status"),
                "default": "all",
            },
        ),
        (
            [
                "--dots",
            ],
            {
                "dest": "cli_testing.display_mode.dots",
                "action": "store_true",
                "help": "Activate or disables the display of dots or other\n"
                "characters when we skip the test of a subject. %s"
                % get_configured_value("cli_testing.display_mode.dots"),
            },
        ),
        (
            [
                "--hierarchical",
            ],
            {
                "dest": "cli_testing.sorting_mode.hierarchical",
                "action": "store_true",
                "help": "Activates or disables the sorting of the files\n"
                "content (output) in a hierarchical order. %s"
                % get_configured_value("cli_testing.sorting_mode.hierarchical"),
            },
        ),
        (
            [
                "-h",
                "--host",
            ],
            {
                "dest": "cli_testing.file_generation.hosts",
                "action": "store_true",
                "help": "Activates or disables the generation of the\n"
                "hosts file(s). %s"
                % get_configured_value("cli_testing.file_generation.hosts"),
            },
        ),
        (
            ["-ip", "--hosts-ip"],
            {
                "dest": "cli_testing.hosts_ip",
                "type": str,
                "help": "Sets the IP to prefix each lines of the hosts file. %s"
                % get_configured_value("cli_testing.hosts_ip"),
            },
        ),
        (
            [
                "--merge-output",
            ],
            {
                "dest": "cli_testing.file_generation.merge_output_dirs",
                "action": "store_true",
                "help": "Activates or disables the merging of the outputs of all\n"
                "inputted files inside a single subdirectory as opposed to the\n"
                "normal behavior. %s"
                % get_configured_value("cli_testing.file_generation.merge_output_dirs"),
            },
        ),
        (
            [
                "--no-files",
            ],
            {
                "dest": "cli_testing.file_generation.no_file",
                "action": "store_true",
                "help": "Activates or disables the generation of any non-logs\n"
                "file(s). %s"
                % get_configured_value("cli_testing.file_generation.no_file"),
            },
        ),
        (
            [
                "--output-location",
            ],
            {
                "dest": "output_location",
                "type": str,
                "help": "Sets the location where we are supposed to generation\n"
                "the output directory from. %s"
                % get_configured_value("cli_storage:OUTPUT_DIRECTORY"),
            },
        ),
        (
            [
                "--unified-results",
            ],
            {
                "dest": "cli_testing.file_generation.unified_results",
                "action": "store_true",
                "help": "Activates or disables the generation of the unified\n"
                "results file instead of the divided ones. %s"
                % get_configured_value(
                    "cli_testing.file_generation.unified_results",
                ),
            },
        ),
        (
            [
                "--percentage",
            ],
            {
                "dest": "cli_testing.display_mode.percentage",
                "action": "store_true",
                "help": "Activates or disables the display and generation\n"
                "of the percentage - file - of each status. %s"
                % get_configured_value("cli_testing.display_mode.percentage"),
            },
        ),
        (
            [
                "--registrar",
            ],
            {
                "dest": "cli_testing.display_mode.registrar",
                "action": "store_true",
                "help": "Activates or disables the display and generation\n"
                "of the registrar - file - status at the end of a test.\n"
                "The registrar file contains the top domain registrar found\n"
                "while testing. %s"
                % get_configured_value("cli_testing.display_mode.registrar"),
            },
        ),
        (
            [
                "--max-registrar",
            ],
            {
                "dest": "cli_testing.display_mode.max_registrar",
                "type": int,
                "default": 15,
                "help": "Sets the maximal number of registrar to display.\n"
                "Note: This argument has no effect when the --registrar\n"
                "argument is not set. This argument only takes effect on\n"
                "display but not\n"
                "in the log file %s"
                % get_configured_value("cli_testing.display_mode.max_registrar"),
            },
        ),
        (
            [
                "--plain",
            ],
            {
                "dest": "cli_testing.file_generation.plain",
                "action": "store_true",
                "help": "Activates or disables the generation of the\n"
                "RAW file(s). What is meant is a list with only a list of\n"
                "subject (one per line). %s"
                % get_configured_value("cli_testing.file_generation.plain"),
            },
        ),
        (
            [
                "-q",
                "--quiet",
            ],
            {
                "dest": "cli_testing.display_mode.quiet",
                "action": "store_true",
                "help": "Activates or disables the display of output to the\n"
                "terminal. %s" % get_configured_value("cli_testing.display_mode.quiet"),
            },
        ),
        (
            [
                "--share-logs",
            ],
            {
                "dest": "share_logs",
                "action": "store_true",
                "help": argparse.SUPPRESS,
            },
        ),
        (
            [
                "--push-collection",
            ],
            {
                "dest": "collection.push",
                "action": "store_true",
                "help": "Activates or disables the push of test result into the\n"
                "collection API. %s" % get_configured_value("collection.push"),
            },
        ),
        (
            [
                "-s",
                "--simple",
            ],
            {
                "dest": "cli_testing.display_mode.simple",
                "action": "store_true",
                "help": "Activates or disables the simple output mode. %s"
                % get_configured_value("cli_testing.display_mode.simple"),
            },
        ),
    ]


def get_multiprocessing_group_data() -> List[Tuple[List[str], dict]]:
    """
    Provides the argument of the multiprocessing group data.
    """

    available_cpu = os.cpu_count()

    if available_cpu:
        default_max_workers = available_cpu * 5
    else:
        default_max_workers = 1

    return [
        (
            [
                "-w",
                "--max-workers",
            ],
            {
                "dest": "cli_testing.max_workers",
                "type": int,
                "help": "Sets the number of maximal workers to use.\n"
                f"If not given, {default_max_workers} "
                "(based on the current machine) will be applied. %s"
                % get_configured_value("cli_testing.max_workers"),
            },
        ),
    ]


def get_ci_group_data() -> List[Tuple[List[str], dict]]:
    """
    Provides the argument of the CI group data.
    """

    return [
        (
            ["--ci-max-minutes"],
            {
                "dest": "cli_testing.ci.max_exec_minutes",
                "type": int,
                "help": "Sets the number of minutes to wait before starting\n"
                "to stop a CI session. %s"
                % get_configured_value("cli_testing.ci.max_exec_minutes"),
            },
        ),
        (
            ["--ci"],
            {
                "dest": "cli_testing.ci.active",
                "action": "store_true",
                "help": "Activates or disables the Continuous Integration\n"
                "mechanism. %s" % get_configured_value("cli_testing.ci.active"),
            },
        ),
        (
            ["--ci-branch"],
            {
                "dest": "cli_testing.ci.branch",
                "type": str,
                "help": "Sets our git working branch. This is the branch\n"
                "from where we are supposed to store the tests\n"
                "(excepts the final results). %s"
                % get_configured_value("cli_testing.ci.branch"),
            },
        ),
        (
            ["--ci-distribution-branch"],
            {
                "dest": "cli_testing.ci.distribution_branch",
                "type": str,
                "help": "Sets our git distributions branch. This is the\n"
                "branch from where we are supposed to store and push\n"
                "the final results. %s"
                % get_configured_value("cli_testing.ci.distribution_branch"),
            },
        ),
        (
            ["--ci-command"],
            {
                "dest": "cli_testing.ci.command",
                "type": str,
                "help": "Sets the command to execute before each commit\n"
                "(except the final one). %s"
                % get_configured_value("cli_testing.ci.command"),
            },
        ),
        (
            ["--ci-end-command"],
            {
                "dest": "cli_testing.ci.end_command",
                "type": str,
                "help": "Sets the command to execute before the final commit. %s"
                % get_configured_value("cli_testing.ci.end_command"),
            },
        ),
        (
            ["--ci-commit-message"],
            {
                "dest": "cli_testing.ci.commit_message",
                "type": str,
                "help": "Sets the commit message to apply every time we have\n"
                "to apply a commit except for the really last one. %s"
                % get_configured_value("cli_testing.ci.commit_message"),
            },
        ),
        (
            [
                "--ci-end-commit-message",
            ],
            {
                "dest": "cli_testing.ci.end_commit_message",
                "type": str,
                "help": "Sets the commit message to apply at the really end. %s"
                % get_configured_value("cli_testing.ci.end_commit_message"),
            },
        ),
    ]


def get_default_group_data() -> List[Tuple[List[str], dict]]:
    """
    Provides the argument of the default group.
    """

    return [
        (
            ["--debug"],
            {
                "dest": "debug.active",
                "action": "store_true",
                "help": argparse.SUPPRESS,
            },
        ),
        (
            ["--logging-level"],
            {
                "dest": "debug.level",
                "choices": ["debug", "info", "warning", "error", "critical"],
                "default": None,
                "type": str.lower,
                "help": argparse.SUPPRESS,
            },
        ),
        (
            ["--help"],
            {
                "action": "help",
                "help": "Show this help message and exit.",
                "default": argparse.SUPPRESS,
            },
        ),
        (
            [
                "-v",
                "--version",
            ],
            {
                "action": "version",
                "help": "Show the version of PyFunceble and exit.",
                "version": "%(prog)s " + PyFunceble.storage.PROJECT_VERSION,
            },
        ),
    ]


def platform_parser(
    parser: Union[argparse.ArgumentParser, argparse._SubParsersAction]
) -> None:
    """
    Adds the platform group to the given parser.
    """

    platform = parser.add_parser(
        "platform",
        add_help=False,
        epilog=PyFunceble.cli.storage.STD_EPILOG,
    )

    args = [
        (
            ["cli_testing.testing_mode.platform_contribution"],
            {
                "default": get_configured_value(
                    "cli_testing.testing_mode.platform_contribution", value_only=True
                ),
                "action": "store_%s"
                % str(
                    not get_configured_value(
                        "cli_testing.testing_mode.platform_contribution",
                        value_only=True,
                    )
                ).lower(),
                "help": argparse.SUPPRESS,
            },
        )
    ]

    add_arguments_to_parser(platform, args)
    add_arguments_to_parser(platform, get_default_group_data())

<<<<<<< HEAD
=======

>>>>>>> 792b0e0e
def ask_authorization_to_merge_config(missing_key: Optional[str] = None) -> bool:
    """
    Asks the end-user for the authorization to merge the upstream
    configuration and - finally - return the new authorization status.

    :param missing_key:
        The name of a missing key. If not given, a more generic message will be
        given to end-user.
    """

    if missing_key:
        message = (
            f"{colorama.Fore.RED}{colorama.Style.BRIGHT}The {missing_key!r} "
            f"key is missing from your configuration file."
            f"{colorama.Style.RESET_ALL}\n"
            f"Are we authorized to merge it from upstream ? {colorama.Style.BRIGHT}"
            "[y/n] "
        )
    else:
        message = (
            f"{colorama.Fore.RED}{colorama.Style.BRIGHT}A "
            f"key is missing from your configuration file."
            f"{colorama.Style.RESET_ALL}\n"
            f"Are we authorized to merge it from upstream ? {colorama.Style.BRIGHT}"
            "[y/n] "
        )

    while True:
        response = input(message).lower()

        if response[0] not in ("y", "n"):
            continue

        if response[0] == "y":
            return True

        return False


def tool() -> None:
    """
    Provides the CLI of PyFunceble.
    """

    # pylint: disable=too-many-locals

    # We start with loading the configuration. That way, we don't have to
    # think of this anymore as soon as the CLI is called.
    # As the merging is now done on demand and not on first hand, this will
    # give us a bit of agility.
    PyFunceble.facility.ConfigLoader.start()

    colorama.init(autoreset=True)

    description = (
        f"{colorama.Style.BRIGHT}{colorama.Fore.GREEN}PyFunceble"
        f"{colorama.Style.RESET_ALL} - "
        "The tool to check the availability or syntax of domain, IP or URL.\n\n"
        f"{colorama.Style.BRIGHT}Note:{colorama.Style.RESET_ALL}\n"
        "    All arguments listed bellow acts a switch to your configuration file-s.\n"
        "    This means that if (e.g.) 'file_generation.no_file' is set to 'true' "
        "its value\n"
        "    will be switch to 'false' at the runtime if the '--no-files' argument is "
        "being used.\n"
        "    Meaning that output files will be generated."
    )

    our_epilog = (
        f"{colorama.Style.BRIGHT}Examples:{colorama.Style.RESET_ALL}\n\n"
        "    Check the availability of 'example.com'.\n"
        "       $ pyfunceble -d example.com\n\n"
        "    Check the availability of 'example.com' with a simple (stdout) output.\n"
        "       $ pyfunceble -s -d example.com\n\n"
        "    Check the availability of 'example.com' with extended (stdout) output.\n"
        "       $ pyfunceble -a -d example.com\n\n"
        "    Check the availability of 'example.com' and 'example.org'.\n"
        "       $ pyfunceble -d example.com example.org\n\n"
        "    Check the availability of 'https://example.com'.\n"
        "       $ pyfunceble -u https://example.com\n\n"
        "    Check the availability of 'https://example.com' and "
        "'https://example.org'.\n"
        "       $ pyfunceble -u https://example.com https://example.com\n\n"
        "    Check the syntax of 'example.com'.\n"
        "       $ pyfunceble --syntax -d example.com\n\n"
        "    Check the reputation of 'example.com'.\n"
        "       $ pyfunceble --reputation -d example.com\n\n"
        "    Check the availability of all subjects in the 'myhosts' file.\n"
        "       $ pyfunceble -f myhosts\n\n"
        "    Check the availability of all subjects in the 'myhosts' and 'yourhosts' "
        "files.\n"
        "       $ pyfunceble -f myhosts yourhosts\n\n"
        "\n\n"
        f"{colorama.Style.BRIGHT}{colorama.Fore.YELLOW}For an in-depth usage, "
        "explanation and examples of the arguments,\n"
        f"you should read the documentation at{colorama.Fore.GREEN} "
        "https://pyfunceble.readthedocs.io/en/dev/"
        f"{colorama.Style.RESET_ALL}\n\n"
    )

    parser = OurArgumentParser(
        description=description,
        epilog=our_epilog + PyFunceble.cli.storage.STD_EPILOG,
        add_help=False,
        formatter_class=argparse.RawTextHelpFormatter,
    )

    # pylint:  disable=possibly-unused-variable

    command_sub = parser.add_subparsers(dest="command", help=argparse.SUPPRESS)

    shtab.add_argument_to(
        parser,
        option_string=["--show-completion"],
        help="Show Shell completion script and exit.",
    )
    source_group = parser.add_argument_group("Test sources")
    filtering_group = parser.add_argument_group(
        "Source filtering, decoding, conversion and expansion"
    )
    test_control_group = parser.add_argument_group("Test control")
    dns_control_group = parser.add_argument_group("DNS control")
    proxy_control_group = parser.add_argument_group("Proxy control")
    database_control_group = parser.add_argument_group("Databases")
    output_control_group = parser.add_argument_group("Output control")
    multiprocessing_group = parser.add_argument_group("Multiprocessing")
    ci_group = parser.add_argument_group("CI / CD")

    funcs = [
        get_source_group_data,
        get_filtering_group_data,
        get_test_control_group_data,
        get_dns_control_group_data,
        get_proxy_control_group_data,
        get_database_control_group_data,
        get_output_control_group_data,
        get_multiprocessing_group_data,
        get_ci_group_data,
    ]

    parse_funcs = [platform_parser]

    for func in funcs:
        parser_name = func.__name__.replace("get_", "").replace("_data", "")

        try:
            add_arguments_to_parser(locals()[parser_name], func())
        except ValueError as exception:
            exception_message = str(exception)
            if "configuration" not in exception_message:
                raise exception

            missing_key = RegexHelper(r"<entry>\s\(\'(.*)\'\)").match(
                exception_message, return_match=True, group=1
            )

            if ask_authorization_to_merge_config(missing_key):
                PyFunceble.facility.ConfigLoader.set_merge_upstream(True).start()
                add_arguments_to_parser(locals()[parser_name], func())
            else:
                print(
                    f"{colorama.Fore.RED}{colorama.Style.BRIGHT}Could not find "
                    f"the {missing_key!r} in your configuration.\n"
                    f"{colorama.Fore.MAGENTA}Please fix your "
                    "configuration file manually or fill a new issue if you "
                    "don't understand this error."
                )
                sys.exit(1)

    for func in parse_funcs:
        func(command_sub)

    add_arguments_to_parser(parser, get_default_group_data())

    args = parser.parse_args()

    if any(
        getattr(args, x)
        for x in [
            "domains",
            "urls",
            "files",
            "url_files",
        ]
    ) or bool(args.command):
        SystemIntegrator(args).start()
        SystemLauncher(args).start()<|MERGE_RESOLUTION|>--- conflicted
+++ resolved
@@ -1234,10 +1234,7 @@
     add_arguments_to_parser(platform, args)
     add_arguments_to_parser(platform, get_default_group_data())
 
-<<<<<<< HEAD
-=======
-
->>>>>>> 792b0e0e
+
 def ask_authorization_to_merge_config(missing_key: Optional[str] = None) -> bool:
     """
     Asks the end-user for the authorization to merge the upstream
