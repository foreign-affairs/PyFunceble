--- conflicted
+++ resolved
@@ -35,11 +35,7 @@
 ::
 
 
-<<<<<<< HEAD
-    Copyright 2017, 2018, 2019, 2020, 2022 Nissar Chababy
-=======
     Copyright 2017, 2018, 2019, 2020, 2022, 2023 Nissar Chababy
->>>>>>> 70b390ff
 
     Licensed under the Apache License, Version 2.0 (the "License");
     you may not use this file except in compliance with the License.
@@ -219,17 +215,9 @@
                     "subject": test_result.subject,
                     "idna_subject": test_result.idna_subject,
                     "expiration_date": test_result.expiration_date,
-<<<<<<< HEAD
-                    "epoch": str(
-                        datetime.datetime.strptime(
-                            test_result.expiration_date, "%d-%b-%Y"
-                        ).timestamp()
-                    ),
-=======
                     "epoch": datetime.datetime.strptime(
                         test_result.expiration_date, "%d-%b-%Y"
                     ).timestamp(),
->>>>>>> 70b390ff
                     "registrar": test_result.registrar,
                 }
             )
@@ -358,14 +346,7 @@
         Runs the counter of the current file.
         """
 
-<<<<<<< HEAD
-        if (
-            test_dataset["destination"]
-            and not PyFunceble.storage.CONFIGURATION.cli_testing.file_generation.no_file
-        ):
-=======
         if not PyFunceble.storage.CONFIGURATION.cli_testing.file_generation.no_file:
->>>>>>> 70b390ff
             # Note: We don't want hidden data to be counted.
 
             self.counter.set_differ_to_inline(True).set_parent_dirname(
@@ -375,20 +356,18 @@
                 test_dataset["destination"]
             )
 
-<<<<<<< HEAD
+            self.counter.count(test_result)
+
+            if hasattr(test_result, "registrar") and test_result.registrar:
+                self.registrar_counter.count(test_result.registrar)
+
+            self.counter.set_differ_to_inline(False)
+            self.registrar_counter.set_differ_to_inline(False)
+
             if hasattr(test_result, "registrar") and test_result.registrar:
                 self.registrar_counter.set_parent_dirname(
                     test_dataset["destination"]
                 ).count(test_result.registrar)
-=======
-            self.counter.count(test_result)
-
-            if hasattr(test_result, "registrar") and test_result.registrar:
-                self.registrar_counter.count(test_result.registrar)
-
-            self.counter.set_differ_to_inline(False)
-            self.registrar_counter.set_differ_to_inline(False)
->>>>>>> 70b390ff
 
     def target(self, consumed: Any) -> Optional[Tuple[Any, ...]]:
         if not isinstance(consumed, tuple):
