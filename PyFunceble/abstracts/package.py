import PyFunceble.helpers as helpers


class Package:
    """
    Provides some packaging related abstractions.
    """

    NAME = "PyFunceble"
    """
    Sets the package name.
    """

<<<<<<< HEAD
    VERSION = "2.19.0.dev (Green Galago: Skitterbug)"
=======
    VERSION = "2.20.0.dev (Green Galago: Skitterbug)"
>>>>>>> 5b7b9edd
    """
    Sets the package version.
    """


class Version:
    """
    Provides a simple way to compare our own versions.
    """

    @classmethod
    def split_versions(cls, version, return_non_digits=False):
        """
        Convert the versions to a shorter one.

        :param str version: The version to split.

        :param bool return_non_digits:
            Activate the return of the non-digits parts of the splitted
            version.

        :return: The splitted version name/numbers.
        :rtype: list
        """

        # We split the version.
        splited_version = version.split(".")

        # We split the parsed version and keep the digits.
        digits = [x for x in splited_version if x.isdigit()]

        if not return_non_digits:
            # We do not have to return the non digits part of the version.

            # We return the digits part of the version.
            return digits

        # We have to return the non digit parts of the version.

        # We split the parsed version and keep the non digits.
        non_digits = [x for x in splited_version if not x.isdigit()]

        # We return a tuple with first the digits part and finally the non digit parts.
        return (digits, non_digits[0])

    @classmethod
    def literally_compare(cls, local, upstream):
        """
        Compare the given versions literally.

        :param str local: The local version converted by split_versions().

        :param str upstream: The upstream version converted by split_versions().

        :return:
            - True: local == upstream
            - False: local != upstream
        :rtype: bool
        """

        return local == upstream

    @classmethod
    def compare(cls, upstream):
        """
        Compare the given versions with the local one.

        :param list local: The local version converted by split_versions().

        :param list upstream: The upstream version converted by split_versions().

        :return:
            - True: local < upstream
            - None: local == upstream
            - False: local > upstream
        :rtype: bool|None
        """

        # We get the local version.
        local = cls.split_versions(Package.VERSION)
        # We get the upstream version
        upstream = cls.split_versions(upstream)

        # A version should be in format [1,2,3] which is actually the version `1.2.3`
        # So as we only have 3 elements in the versioning,
        # we initiate the following variable in order to get the status of each parts.
        status = [None, None, None]

        for index, version_number in enumerate(local):
            # We loop through the local version.

            if int(version_number) < int(upstream[index]):
                # The local version is less than the upstream version.

                # We initiate its status to True which means that we are in
                # an old version (for the current version part).
                status[index] = True
            elif int(version_number) > int(upstream[index]):
                # The local version is greater then the upstream version.

                # We initiate its status to False which means that we are in
                # a more recent version (for the current version part).
                status[index] = False
            else:
                # The local version is eqal to the upstream version.

                # We initiate its status to None which means that we are in
                # the same version (for the current version part).
                status[index] = None

            # Otherwise the status stay None which means that there is no change
            # between both local and upstream.

        # We consider that the version is the same.
        result = None

        for data in status:
            # We loop through the list of status.
            # The purpose of this loop is only to
            # get the first not None value.

            if result is None:
                # The result is None (no changes).
                # We set the currently read one as the result.
                result = data

        # We return the result.
        return result

    @classmethod
    def is_local_dev(cls):
        """
        Checks if the local version is the development version.
        """

        return "dev" in Package.VERSION

    @classmethod
    def is_local_cloned(cls):  # pragma: no cover
        """
        Let us know if we are currently in the cloned version of
        PyFunceble which implicitly mean that we are in developement mode.
        """

        if not helpers.Directory(".git").exists():
            # The git directory does not exist.

            # We return False, the current version is not the cloned version.
            return False

        # We list the list of file which can be found only in a cloned version.
        list_of_file = [
            ".coveragerc",
            ".coveralls.yml",
            ".gitignore",
            ".PyFunceble_production.yaml",
            ".travis.yml",
            "CODE_OF_CONDUCT.md",
            "CONTRIBUTING.md",
            "dir_structure_production.json",
            "MANIFEST.in",
            "README.rst",
            "requirements.txt",
            "setup.py",
            "version.yaml",
        ]

        # We list the list of directory which can be found only in a cloned
        # version.
        list_of_dir = ["docs", "PyFunceble", "tests"]

        if not all([helpers.File(x).exists() for x in list_of_file]):
            return False

        # All required files exist in the current directory.

        if not all([helpers.Directory(x).exists() for x in list_of_dir]):
            return False

        # All required directories exist in the current directory.

        # We return True, the current version is a cloned version.
        return True<|MERGE_RESOLUTION|>--- conflicted
+++ resolved
@@ -11,11 +11,7 @@
     Sets the package name.
     """
 
-<<<<<<< HEAD
-    VERSION = "2.19.0.dev (Green Galago: Skitterbug)"
-=======
     VERSION = "2.20.0.dev (Green Galago: Skitterbug)"
->>>>>>> 5b7b9edd
     """
     Sets the package version.
     """
