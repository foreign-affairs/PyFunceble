--- conflicted
+++ resolved
@@ -73,11 +73,9 @@
     :type: str
     """
 
-<<<<<<< HEAD
-    VERSION = "3.00.1.dev (Green Galago: Skitterbug)"
-=======
-    VERSION = "3.0.0.dev (Teal Blauwbok)"
->>>>>>> 8106784f
+
+    VERSION = "3.0.1.dev (Teal Blauwbok)"
+
     """
     Sets the package version.
 
