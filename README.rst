--- conflicted
+++ resolved
@@ -69,13 +69,8 @@
 
 ::
 
-<<<<<<< HEAD
     $ docker pull pyfunceble/pyfunceble
     $ docker run -it pyfunceble/pyfunceble --version
-=======
-    $ docker pull pyfunceble/pyfunceble-dev
-    $ docker run -it pyfunceble/pyfunceble-dev --version
->>>>>>> 82954670
 
 ___________________________________________
 
