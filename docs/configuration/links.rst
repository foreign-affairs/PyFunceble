:code:`links`
^^^^^^^^^^^^^

    **Type:** :code:`dict`

    **Description:** Sets the list of links which can be used/called by the
    system when needed.


:code:`links[api_date_format]`
""""""""""""""""""""""""""""""

    **Type:** :code:`string`

    **Default value:** :code:`https://pyfunceble.funilrys.com/api/date-format`

    **Description:** Sets the link to use when we share logs.


:code:`links[api_no_referrer]`
""""""""""""""""""""""""""""""

    **Type:** :code:`string`

<<<<<<< HEAD
    **Default value:** :code:`https://pyfunceble.funilrys.com/api/no-referer`

    **Description:** Set the link to use when we share logs.

:code:`links[config]`
"""""""""""""""""""""

    **Type:** :code:`string`

    **Default value:** :code:`https://raw.githubusercontent.com/funilrys/PyFunceble/master/.PyFunceble_production.yaml`

    **Description:** Set the upstream link to the configuration file.

:code:`links[dir_structure]`
""""""""""""""""""""""""""""

    **Type:** :code:`string`

    **Default value:** :code:`https://raw.githubusercontent.com/funilrys/PyFunceble/master/dir_structure_production.json`

    **Description:** Set the upstream link to the directory structure dump file.

:code:`links[iana]`
"""""""""""""""""""

    **Type:** :code:`string`

    **Default value:** :code:`https://raw.githubusercontent.com/funilrys/PyFunceble/master/iana-domains-db.json`

    **Description:** Set the upstream link to the IANA zone file configuration file.

:code:`links[psl]`
""""""""""""""""""

    **Type:** :code:`string`

    **Default value:** :code:`https://raw.githubusercontent.com/funilrys/PyFunceble/master/public-suffix.json`

    **Description:** Set the upstream link to the public suffix database file.


:code:`links[repo]`
"""""""""""""""""""

    **Type:** :code:`string`

    **Default value:** :code:`https://github.com/funilrys/PyFunceble`

    **Description:** Set the upstream link to the repository.

:code:`links[requirements]`
"""""""""""""""""""""""""""

    **Type:** :code:`string`

    **Default value:** :code:`https://raw.githubusercontent.com/funilrys/PyFunceble/master/requirements.txt`
=======
    **Default value:** :code:`https://pyfunceble.funilrys.com/api/no-referrer`
>>>>>>> dcf9fe6f

    **Description:** Sets the link to use when we share logs.<|MERGE_RESOLUTION|>--- conflicted
+++ resolved
@@ -22,65 +22,6 @@
 
     **Type:** :code:`string`
 
-<<<<<<< HEAD
-    **Default value:** :code:`https://pyfunceble.funilrys.com/api/no-referer`
-
-    **Description:** Set the link to use when we share logs.
-
-:code:`links[config]`
-"""""""""""""""""""""
-
-    **Type:** :code:`string`
-
-    **Default value:** :code:`https://raw.githubusercontent.com/funilrys/PyFunceble/master/.PyFunceble_production.yaml`
-
-    **Description:** Set the upstream link to the configuration file.
-
-:code:`links[dir_structure]`
-""""""""""""""""""""""""""""
-
-    **Type:** :code:`string`
-
-    **Default value:** :code:`https://raw.githubusercontent.com/funilrys/PyFunceble/master/dir_structure_production.json`
-
-    **Description:** Set the upstream link to the directory structure dump file.
-
-:code:`links[iana]`
-"""""""""""""""""""
-
-    **Type:** :code:`string`
-
-    **Default value:** :code:`https://raw.githubusercontent.com/funilrys/PyFunceble/master/iana-domains-db.json`
-
-    **Description:** Set the upstream link to the IANA zone file configuration file.
-
-:code:`links[psl]`
-""""""""""""""""""
-
-    **Type:** :code:`string`
-
-    **Default value:** :code:`https://raw.githubusercontent.com/funilrys/PyFunceble/master/public-suffix.json`
-
-    **Description:** Set the upstream link to the public suffix database file.
-
-
-:code:`links[repo]`
-"""""""""""""""""""
-
-    **Type:** :code:`string`
-
-    **Default value:** :code:`https://github.com/funilrys/PyFunceble`
-
-    **Description:** Set the upstream link to the repository.
-
-:code:`links[requirements]`
-"""""""""""""""""""""""""""
-
-    **Type:** :code:`string`
-
-    **Default value:** :code:`https://raw.githubusercontent.com/funilrys/PyFunceble/master/requirements.txt`
-=======
     **Default value:** :code:`https://pyfunceble.funilrys.com/api/no-referrer`
->>>>>>> dcf9fe6f
 
     **Description:** Sets the link to use when we share logs.