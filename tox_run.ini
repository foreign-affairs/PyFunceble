--- conflicted
+++ resolved
@@ -2,25 +2,14 @@
 recreate = True
 
 [testenv]
-<<<<<<< HEAD
-whitelist_externals=
-    /usr/bin/ls
-
-passenv = PYFUNCEBLE_*
-
-=======
->>>>>>> dcf9fe6f
 setenv =
     PYFUNCEBLE_AUTO_CONFIGURATION = YES
     DEBUG_PYFUNCEBLE_ON_SCREEN=yes
     PYFUNCEBLE_LOGGING_LVL=critical
     PYFUNCEBLE_CONFIG_DIR = {toxinidir}/tests_dir
     PYTHONIOENCODING = utf-8
-<<<<<<< HEAD
-=======
 
 passenv = PYFUNCEBLE_*
->>>>>>> dcf9fe6f
 
 deps = -rrequirements.txt
 changedir = {toxinidir}/tests_dir
@@ -28,28 +17,6 @@
     public-suffix-pyfunceble
     clean-pyfunceble --all
     PyFunceble -v
-<<<<<<< HEAD
-    PyFunceble --clean
-    PyFunceble --clean-all
-    PyFunceble --directory-structure
-    ls -al output
-    PyFunceble -t 3 -ex -d github.com --dns 8.8.8.8 8.8.4.4 --dots
-    PyFunceble -t 3 -ex -s -f {toxinidir}/examples/lists/simple -m --dns 8.8.8.8 8.8.4.4 --dots
-    PyFunceble -t 3 -ex --syntax -f {toxinidir}/examples/lists/simple -m --dns 8.8.8.8 8.8.4.4 --dots
-    PyFunceble -t 3 -ex -f {toxinidir}/examples/lists/simple --json --plain -m --dns 8.8.8.8 8.8.4.4 --dots
-    PyFunceble -t 3 -ex -f {toxinidir}/examples/lists/simple -m --dns 8.8.8.8 8.8.4.4  --dots # Normally, all inactive are not tested anymore.
-    PyFunceble -t 3 -ex --database -f {toxinidir}/examples/lists/simple  -m  --dns 8.8.8.8 8.8.4.4 --dots# And they will be retested.
-    PyFunceble -t 3 -ex --database --filter ".info$" -f {toxinidir}/examples/lists/simple -m --dns 8.8.8.8 8.8.4.4  --dots # Only .info domains should be tested.
-    PyFunceble -t 3 -ex --adblock -a -f {toxinidir}/examples/lists/adblock -m --dns 8.8.8.8 8.8.4.4 --dots
-    PyFunceble -t 3 -ex -f https://raw.githubusercontent.com/FadeMind/hosts.extras/master/UncheckyAds/hosts -m --dns 8.8.8.8 8.8.4.4 --dots
-    python {toxinidir}/examples/complementary/basic_example.py
-    python {toxinidir}/examples/complementary/basic_example_syntax.py
-    python {toxinidir}/examples/complementary/advanced_example.py
-    python {toxinidir}/examples/complementary/loop_example.py
-    python {toxinidir}/examples/complementary/custom_configuration.py
-    python {toxinidir}/examples/complementary/api_file_generation.py
-    python {toxinidir}/examples/complementary/reputation.py
-=======
     PyFunceble -t 3 -ex -d github.com --dns 8.8.8.8 8.8.4.4 --dots --logging-level critical
     PyFunceble -t 3 -ex -s -f {toxinidir}/examples/lists/simple --dns 8.8.8.8 8.8.4.4 --dots --logging-level critical
     PyFunceble -t 3 -ex --syntax -f {toxinidir}/examples/lists/simple --dns 8.8.8.8 8.8.4.4 --dots --logging-level critical
@@ -65,5 +32,4 @@
     python {toxinidir}/examples/api_usage/loop.py
     python {toxinidir}/examples/api_usage/custom_configuration.py
     python {toxinidir}/examples/api_usage/file_generation.py
-    python {toxinidir}/examples/api_usage/reputation.py
->>>>>>> dcf9fe6f
+    python {toxinidir}/examples/api_usage/reputation.py