#!/usr/bin/env python3
# -*- coding: utf-8 -*-

"""
This tool come along with PyFunceble. Its main purpose is to help installing or
reseting PyFunceble to its default states.
"""

#  _______           _______           _        _______  _______  ______
# (  ____ )|\     /|(  ____ \|\     /|( (    /|(  ____ \(  ____ \(  ___ \ ( \      (  ____ \
# | (    )|( \   / )| (    \/| )   ( ||  \  ( || (    \/| (    \/| (   ) )| (      | (    \/
# | (____)| \ (_) / | (__    | |   | ||   \ | || |      | (__    | (__/ / | |      | (__
# |  _____)  \   /  |  __)   | |   | || (\ \) || |      |  __)   |  __ (  | |      |  __)
# | (         ) (   | (      | |   | || | \   || |      | (      | (  \ \ | |      | (
# | )         | |   | )      | (___) || )  \  || (____/\| (____/\| )___) )| (____/\| (____/\
# |/          \_/   |/       (_______)|/    )_)(_______/(_______/|/ \___/ (_______/(_______/

# Written by: @Funilrys, Nissar Chababy <contact at funilrys dot com>
# GitHub : https://github.com/funilrys/PyFunceble

################################ Contributors ################################
# - All contributors of https://github.com/funilrys/Funceble
#
# - Let's contribute to PyFunceble !
##############################################################################
# pylint: disable=too-many-lines
import argparse
import hashlib
from os import sep as directory_separator
from os import (R_OK, X_OK, access, chdir, chmod, getcwd, mkdir, path, rename,
                stat, walk)

from colorama import init as initiate
from colorama import Fore, Style

from PyFunceble import Helpers


class Settings(object):  # pylint: disable=too-few-public-methods
    """
    Scripts settings.
    """

    ################################# Version ################################
    # Activate/Deactivate the download of the developement version of
    # PyFunceble.
    dev = True
    # Activate/Deactivate the download of the stable version of PyFunceble.
    stable = False
    ################################## Names #################################
    # Funilrys
    funilrys = 'funilrys'
    # Script Name.
    script = 'PyFunceble'
    # Tool name.
    tool = 'tool'
    ################################## Links #################################
    # GitHub raw.
    github_raw = 'https://raw.githubusercontent.com/' + \
        funilrys + '/' + script + '/master/'
    # Link to the online version of the script.
    online_script = github_raw + script + '.py'
    # Link to the online version of the tool.
    online_tool = github_raw + tool + '.py'
    # Link to the online version of the iana-domains-db.json.
    online_iana = github_raw + 'iana-domains-db.json'
    # IANA whois Server
    iana_server = 'whois.iana.org'
    # IANA DB url
    iana_url = 'https://www.iana.org/domains/root/db'
    # dir_structure.json url
    online_dir_structure = github_raw + 'dir_structure.json'
    ################################# Options ################################
    # Activate/Deactivate quiet mode.
    quiet = False
    ################################## Status ################################
    # Done string
    done = Fore.GREEN + '✔'
    # Error string
    error = Fore.RED + '✘'

    @classmethod
    def switch_version(cls, dev):
        """
        Switch Settings.dev and Settings.stable according to argparse.

        :param dev: A bool, the status to set to dev
        """

        Settings.dev = dev

        if dev:
            Settings.stable = False

        to_replace = [
            'online_script',
            'online_tool',
            'online_iana',
            'online_dir_structure'
        ]

        for var in to_replace:
            if dev:
                setattr(
                    Settings,
                    var,
                    getattr(
                        Settings,
                        var).replace(
                            'master',
                            'dev'))
            else:
                setattr(
                    Settings,
                    var,
                    getattr(
                        Settings,
                        var).replace(
                            'dev',
                            'master'))

        return


class Check(object):
    """
    Check if depenndencies are satisfied or not.
    """

    def __init__(self):
        self.script()
        self.dependencies()

    @classmethod
    def dependencies(cls):
        """
        Check if all needed modules are installed.
        """

        list_of_dependencies = [
            'argparse',
            'collections',
            'colorama',
            'json',
            'os',
            're',
            'requests',
            'socket',
            'subprocess',
            'sys',
            'time']

        for dependency in list_of_dependencies:
            if not Settings.quiet:
                print(
                    Style.BRIGHT +
                    dependency +
                    Style.RESET_ALL +
                    ' installed ',
                    end=" ")

            try:
                __import__(dependency)

                if not Settings.quiet:
                    print(Settings.done)
            except ModuleNotFoundError:
                print(Settings.error)
                exit(1)

    @classmethod
    def script_exist(cls, location):
        """
        Check if the given path exist.

        :param location: A string, a path to whatever file you want.
        """

        if path.exists(location) and not Settings.quiet:
            print(Settings.done)
        else:
            if not Settings.quiet:
                print(Settings.error)
            exit(1)

    @classmethod
    def script_readable(cls, location):
        """
        Check if the given path is readable.

        :param location: A string, a path to whatever file you want.
        """

        if access(location, R_OK) and not Settings.quiet:
            print(Settings.done)
        else:
            if not Settings.quiet:
                print(Settings.error)
            exit(1)

    @classmethod
    def script_executable(cls, location):
        """
        Check if the given path is executable.

        :param location: A string, a path to whatever file you want.
        """

        if access(location, X_OK) and not Settings.quiet:
            print(Settings.done)
        else:
            if not Settings.quiet:
                print(Settings.error)
            exit(1)

    def script(self):
        """
        Check if the script is needed.
        """

        location = getcwd() + directory_separator + 'PyFunceble.py'

        if not Settings.quiet:
            print('Script exist', end=' ')

        self.script_exist(location)

        if not Settings.quiet:
            print('Script readable', end=' ')

        self.script_readable(location)

        if not Settings.quiet:
            print('Script executable', end=' ')

        self.script_executable(location)

        if not Settings.quiet:
            print('\n')


class Install(object):
    """
    Installations scripts.
    """

    def __init__(
            self,
            file_to_install=None,
            data_to_install=None,
            production=False):
        Check()

        _path = getcwd()

        if not _path.endswith(directory_separator):
            _path += directory_separator

        self.path = _path

        if file_to_install is None:
            self.file_to_install = 'PyFunceble.py'
        else:
            self.file_to_install = file_to_install

        self.file_to_install = self.path + self.file_to_install
        self.production = production
        self.data_to_install = data_to_install

        if self.production and not Settings.quiet:
            print('\nDefault timeout: %s seconds' %
                  self.default_values()['seconds_before_http_timeout'])
            print('Installation of default variables for production', end=" ")
        else:
            if not Settings.quiet:
                print('\n\nInstallation of working directory', end=" ")

        self.execute()

        regex_skip = r'\[PyFunceble\sskip\]|\[ci\sskip\]'
        if Helpers.Regex(
                Helpers.Command('git log -2').execute(),
                regex_skip,
                return_data=False).match() or self.production:
            Clean()

        Directory(self.production)

        if self.production and not Settings.quiet:
            print(
                Fore.CYAN +
                Style.BRIGHT +
                '\n\nThe production logic was successfully completed!')
            print('You can now distribute this repository.\n')
        else:
            if not Settings.quiet:
                print(
                    Fore.CYAN +
                    Style.BRIGHT +
                    '\n\nThe installation was successfully completed!')
                print(
                    "You can now use the script with '%s' or learn how to use it with '%s'\n" %  # pylint: disable=line-too-long
                    (Style.BRIGHT + './' + Settings.script + '.py [-OPTIONS]' + Style.RESET_ALL,
                     Style.BRIGHT + './' + Settings.script + '.py --help' + Style.RESET_ALL))

    def default_values(self):
        """
        Return PyFunceble's default variables values according to the
        current installation status (installation or production).
        """

        if self.production:
            return {
                'official_status_index': '5',
                'official_down_status': 'down_status[official_status_index]',
                'official_up_status': 'up_status[official_status_index]',
                'official_invalid_status': 'invalid_status[official_status_index]',
                'auto_continue': 'True',
                'command_before_end': "''",
                'custom_ip': "'0.0.0.0'",
                'debug': 'False',
                'domain': "''",
                'generate_hosts': 'True',
                'header_printed': 'False',
                'to_filter': "''",
                'less': 'False',
                'logs': 'True',
                'plain_list_domain': 'False',
                'quiet': 'False',
                'referer': "''",
                'seconds_before_http_timeout': '3',
                'share_logs': 'False',
                'show_execution_time': 'False',
                'show_percentage': 'True',
                'split_files': 'False',
                'travis': 'False',
                'travis_autosave_minutes': '15',
                'travis_autosave_commit': '"PyFunceble - Autosave"',
                'travis_autosave_final_commit': '"PyFunceble - Results"',
                'unified_file': 'True',
                'link_to_repo': "'https://github.com/funilrys/PyFunceble'",
                'iana_server': "'whois.iana.org'",
                'current_datetime': 'strftime("%a %d %b %H:%m:%S %Z %Y")',
                'number_of_tested': '0',
                'number_of_up': '0',
                'number_of_down': '0',
                'number_of_invalid': '0',
                'http_code_status': 'True',
                'http_code': "''",
                'cleaned_done': 'False',
                'no_files': 'False',
                'current_dir': "'%%current_dir%%'"}
        return {
            'current_dir': "'" + repr(self.path).strip("'") + "'"
        }

    def execute(self):
        """
        Execute the installation or production logic.
        """

        replacement_production = {
            'to_replace': [
                'official_status_index',
                'official_down_status',
                'official_up_status',
                'auto_continue',
                'command_before_end',
                'custom_ip',
                'debug',
                'domain',
                'generate_hosts',
                'header_printed',
                'to_filter',
                'less',
                'logs',
                'plain_list_domain',
                'quiet',
                'referer',
                'seconds_before_http_timeout',
                'share_logs',
                'show_execution_time',
                'show_percentage',
                'split_files',
                'travis',
                'travis_autosave_minutes',
                'travis_autosave_commit',
                'travis_autosave_final_commit',
                'unified_file',
                'link_to_repo',
                'iana_server',
                'current_datetime',
                'number_of_tested',
                'number_of_up',
                'number_of_down',
                'number_of_invalid',
                'http_code_status',
                'http_code',
                'cleaned_done',
                'current_dir'
            ]
        }

        replacement_installation = {
            'current_dir': r"current_dir = '%%current_dir%%'"
        }

        replacement_list = {}

        if self.production:
            replacement_list = replacement_production
        else:
            replacement_list = replacement_installation

            if self.data_to_install is not None:
                replacement_list.update(self.data_to_install)

        script = Helpers.File(
            self.file_to_install).read()

        for to_replace in replacement_list:
            if to_replace == 'to_replace' or to_replace == 'to_install':
                for variable in replacement_list[to_replace]:

                    if to_replace == 'to_install':
                        replacement = variable + ' = ' + \
                            str(replacement_list[to_replace][variable])
                    else:
                        replacement = variable + ' = ' + \
                            self.default_values()[variable]

                    script = Helpers.Regex(
                        script,
                        variable + ' = .*',
                        replace_with=replacement,
                        occurences=1).replace()
            else:
                replacement = to_replace + ' = ' + \
                    self.default_values()[to_replace]

                script = Helpers.Regex(
                    script,
                    replacement_list[to_replace],
                    replace_with=replacement,
                    occurences=1).replace()

        Helpers.File(
            self.file_to_install).write(script, True)

        if not Settings.quiet:
            print(Settings.done)


class Clean(object):
    """
    Directory cleaning logic.

    :param quiet: A boolean, True: run in quiet mode.
    """

    def __init__(self, quiet=False):
        if quiet:
            Settings.quiet = True
        if not Settings.quiet:
            print('\n\nCleaning generated files', end=" ")
        self.them_all()
        if not Settings.quiet:
            print(Settings.done)

    @classmethod
    def file_to_delete(cls):
        """
        Return the list of file to delete.
        """

        directory = getcwd() + directory_separator + 'output' + directory_separator
        result = []

        for root, dirs, files in walk(  # pylint: disable=unused-variable
                directory):
            for file in files:
                if file not in ['.gitignore', '.keep']:
                    if root.endswith(directory_separator):
                        result.append(root + file)
                    else:
                        result.append(root + directory_separator + file)

        return result

    def them_all(self):
        """
        Delete all discovered files.
        """

        to_delete = self.file_to_delete()

        for file in to_delete:
            Helpers.File(file).delete()


class Uninstall(object):  # pylint: disable=too-few-public-methods
    """
    Uninstallation logic.
    """

    def __init__(self):
        from shutil import rmtree

        confirmation = input(
            'Do you really want to uninstall PyFunceble? (yes/no)')

        print('Deletion of funceble ')

        if confirmation == 'yes':
            current_file = __file__
            real_path = path.realpath(current_file)
            directory_path = path.dirname(real_path)
            directory_path = path.basename(directory_path)

            chdir('..')
            rmtree(directory_path)

            print(Settings.done + '\n\n')

            to_print = 'Thank you for having used PyFunceble!!\n\n'
            to_print += "Your're not satisfied by PyFuncebl?\n Please let me know there : %s"

            print(to_print % 'Unknown link')
            exit(0)
        else:
            print(
                Settings.error +
                '\n\n\n Thenk you for keeping PyFunceble !!\n\n')
            exit(0)


class Update(object):
    """
    Update logic.download_files
    """

    def __init__(self):
        self.current_path = getcwd()

        self.destination = self.current_path + \
            directory_separator + Settings.funilrys + '.'

        self.files = {
            'script': 'PyFunceble.py',
            'tool': 'tool.py',
            'iana': 'iana-domains-db.json',
            'dir_structure': 'dir_structure.json'
        }

        if path.isdir(
                self.current_path +
                directory_separator +
                '.git') and Settings.script in Helpers.Command('git remote show origin').execute():
            self.git()
        else:
            if not self.same_version(True):
                for data in self.files:
                    Helpers.File(
                        self.current_path +
                        directory_separator +
                        self.files[data]).delete()
                    rename(
                        self.destination +
                        self.files[data],
                        self.current_path +
                        directory_separator +
                        self.files[data])

                if not Settings.quiet:
                    print('Checking version', end=' ')
                if self.same_version() and not Settings.quiet:
                    print(
                        Settings.done +
                        '\n\nThe update was successfully completed!')
                else:
                    if not Settings.quiet:
                        print(
                            Settings.error +
                            '\nImpossible to update PyFunceble. Please report issue.')
            else:
                if not Settings.quiet:
                    print('No need to update.\n')

                for data in self.files:
                    Helpers.File(self.destination + self.files[data]).delete()

    @classmethod
    def git(cls):
        """
        Update repository if cloned (git).
        """

        if Settings.stable:
            Helpers.Command('git checkout master').execute()
        else:
            Helpers.Command('git checkout dev').execute()

        print(Helpers.Command('git pull').execute())
        return

    def update_permission(self):
        """
        Update the permissions of the downloaded files in order to be
        executable.
        """

        from stat import S_IEXEC

        for data in self.files:
            if data not in ['iana', 'dir_structure']:
                stats = stat(self.destination + self.files[data])
                chmod(
                    self.destination +
                    self.files[data],
                    stats.st_mode | S_IEXEC)

        return

    def download_files(self):
        """
        Download the online version of PyFunceble and tool.
        """

        if not Settings.quiet:
            print('\n Download of the scripts ')

        from shutil import copyfileobj
        from requests import get

        result = []

        for data in self.files:
            req = get(getattr(Settings, 'online_' + data), stream=True)

            if req.status_code == 200:
                with open(self.destination + self.files[data], 'wb') as file:
                    req.raw.decode_content = True
                    copyfileobj(req.raw, file)

                del req
                result.append(True)
            else:
                result.append(False)

        if False not in result:
            self.update_permission()
            return

        if not Settings.quiet:
            print(
                Settings.done +
                '\nImpossible to update %s.Please report issue.' %
                Settings.script)
            exit(1)

    @classmethod
    def hash(cls, file):
        """
        Get/return the sha512sum of the current PyFunceble.py.

        :param file: A string, the file to get the hash.
        """

        return Hash(file, 'sha512', True).get()

    def same_version(self, download=False):
        """
        Compare the current version to the online version.
        """

        if download:
            self.download_files()

        result = []

        for file in self.files:
            current_version = self.hash(
                self.current_path + directory_separator + self.files[file])
            copied_version = self.hash(self.destination + self.files[file])

            if copied_version is not None:
                if not download and current_version == copied_version:
                    result.append(True)
                else:
                    result.append(False)
            else:
                result.append(True)

        if True in result:
            return True
        return False


class IANA(object):
    """
    Logic behind the update of iana-domains-db.json
    """

    def __init__(self):
        if not Settings.quiet:
            print('Update of iana-domains-db', end=" ")
        self.download_destination = 'iana-db-dump'
        self.destination = 'iana-domains-db.json'

        self.update()

    def download(self):
        """
        Download the database from IANA website.
        """

        from shutil import copyfileobj
        from requests import get

        req = get(Settings.iana_url, stream=True)

        if req.status_code == 200:
            with open(self.download_destination, 'wb') as file:
                req.raw.decode_content = True
                copyfileobj(req.raw, file)
            del req

            return True
        return False

    @classmethod
    def referer(cls, extension):
        """
        Return the referer for the given extension.

        :pram extension: A string, a valid domain extension.
        """

        from PyFunceble import Lookup

        manual_server = {
            'aaa': 'whois.nic.aaa',
            'abb': 'whois.nic.abb',
            'able': 'whois.nic.able',
            'accenture': 'whois.nic.accenture',
            'aetna': 'whois.nic.aetna',
            'aig': 'whois.nic.aig',
            'americanexpress': 'whois.nic.americanexpress',
            'amex': 'whois.nic.amex',
            'amica': 'whois.nic.amica',
            'amsterdam': 'whois.nic.amsterdam',
            'analytics': 'whois.nic.analytics',
            'aramco': 'whois.nic.aramco',
            'athleta': 'whois.nic.athleta',
            'audible': 'whois.nic.audible',
            'author': 'whois.nic.author',
            'bm': 'whois.afilias-srs.net',
            'bz': 'whois.afilias-grs.net',
            'buzz': 'whois.nic.buzz',
            'cd': 'chois.nic.cd',
            'cm': 'whois.netcom.cm',
            'fj': 'whois.usp.ac.fj',
            'ga': 'whois.my.ga',
            'lc': 'whois2.afilias-grs.net',
            'lk': 'whois.nic.lk',
            'nyc': 'whois.nic.nyc',
            'ps': 'whois.pnina.ps',
            'ren': 'whois.nic.ren',
            'rw': 'whois.ricta.org.rw',
            'shop': 'whois.nic.shop',
            'sl': 'whois.nic.sl',
            'stream': 'whois.nic.stream',
            'tokyo': 'whois.nic.tokyo',
            'uno': 'whois.nic.uno',
            'za': 'whois.registry.net.za'
        }

        if extension in manual_server:
            return manual_server[extension]
        else:
            whois_record = Lookup().whois(Settings.iana_server, 'hello.' + extension, 10)

            if whois_record is not None:
                regex_referer = r'(refer:)\s+(.*)'

                if Helpers.Regex(
                        whois_record,
                        regex_referer,
                        return_data=False).match():
                    return Helpers.Regex(
                        whois_record,
                        regex_referer,
                        return_data=True,
                        group=2).match()
            return None

    def get_valid_extensions(self):
        """
        Get the list of valid extensions based on the result of self.download().
        """

        result = {}
        regex_valid_extension = r'(/domains/root/db/)(.*)(\.html)'

        for readed in open(self.download_destination):
            readed = readed.rstrip('\n').strip()

            matched = Helpers.Regex(
                readed,
                regex_valid_extension,
                return_data=True,
                rematch=True).match()

            if not matched:
                continue
            else:
                ext_with_referer = {matched[1]: self.referer(matched[1])}
                result.update(ext_with_referer)

        Helpers.File(self.download_destination).delete()
        Helpers.File(self.destination).delete()
        return result

    def update(self):
        """
        Update the content of the `iana-domains-db` file.
        """

        if self.download():
            Helpers.Dict(self.get_valid_extensions()).to_json(self.destination)
            # for extension in extensions:
            #     Helpers.File(self.destination).write(extension + '\n')
            if not Settings.quiet:
                print(Settings.done)
        else:
            if not Settings.quiet:
                print(Settings.error)
            exit(1)


class Directory(object):
    """
    Consider this class as a backup/reconstructor of desired directory.
    (By default, the output direcctory)
    """

    def __init__(self, production=False):
        self.base = getcwd() + directory_separator

        self.path = 'output' + directory_separator
        self.structure = self.base + 'dir_structure.json'

        if production:
            self.backup()
        else:
            if not path.isfile(self.structure):
                self.download()

            self.restore()

    def backup(self):
        """
        Backup the developer state of `output/` in order to make it restorable
            and portable for user.
        """

        result = {'output': {}}

        if not Settings.quiet:
            print('Generation of dir-structure.json', end=" ")

        for root, _, files in walk(self.path):
            directories = root.split(self.path)[1]

            local_result = result['output']

            for file in files:
                file_path = root + directory_separator + file
                file_hash = Hash(file_path, 'sha512', True).get()

                lines_in_list = [line.rstrip('\n') for line in open(file_path)]
                formated_content = ''

                for line in lines_in_list:
                    if line != lines_in_list[-1]:
                        formated_content += line + '@@@'
                    else:
                        formated_content += line
                local_result = local_result.setdefault(
                    directories, {file: {'sha512': file_hash, 'content': formated_content}})

            Helpers.Dict(result).to_json(self.structure)

        if not Settings.quiet:
            print(Settings.done)

    def download(self):
        """
        Download the `dir_structure.json` from the repository upstream.
        """

        from shutil import copyfileobj
        from requests import get

        req = get(Settings.online_dir_structure, stream=True)

        if req.status_code == 200:
            with open(self.structure, 'wb') as file:
                req.raw.decode_content = True
                copyfileobj(req.raw, file)
            del req

            return True
        return False

    def restore_replace(self):
        """
        Check if we need to replace ".gitignore" to ".keep".
        """

        if path.isdir(self.base + '.git'):
            if Settings.script not in  \
                    Helpers.Command('git remote show origin').execute():
                return True
            return False
        return True

    @classmethod
    def travis_permissions(cls):
        """
        Set permissions in order to avoid issues before commiting.
        """

        try:
            build_dir = environ['TRAVIS_BUILD_DIR']
            commands = [
                'sudo chown -R travis:travis %s' %
                (build_dir),
                'sudo chgrp -R travis %s' %
                (build_dir),
                'sudo chmod -R g+rwX %s' %
                (build_dir),
                'sudo chmod 777 -Rf %s.git' %
                (build_dir +
                 directory_separator),
                r"sudo find %s -type d -exec chmod g+x '{}' \;" %
                (build_dir)]

            for command in commands:
                Helpers.Command(command).execute()

            if Helpers.Command(
                    'git config core.sharedRepository').execute() == '':
                Helpers.Command(
                    'git config core.sharedRepository group').execute()
        except NameError:
            pass

        return

    def restore(self):
        """
        Restore the 'output/' directory structure based on the `dir_structure.json` file.
        """

        if not Settings.quiet:
            print('Creation of non existant files and directories', end=" ")

        structure = Helpers.Dict().from_json(Helpers.File(self.structure).read())

        structure = structure['output']
        replace = self.restore_replace()

        for directory in structure:
            if not path.isdir(self.base + self.path + directory):
                self.travis_permissions()
                mkdir(self.base + self.path + directory)
                self.travis_permissions()

            for file in structure[directory]:
                file_path = self.path + directory + directory_separator + file

                content_to_write = structure[directory][file]['content']
                online_sha = structure[directory][file]['sha512']
                content_to_write = Helpers.Regex(
                    content_to_write, '@@@', escape=True, replace_with='\\n').replace()

                git_to_keep = file_path.replace('gitignore', 'keep')
                keep_to_git = file_path.replace('keep', 'gitignore')

                if replace:
                    if path.isfile(file_path) and Hash(
                            file_path, 'sha512', True).get() == online_sha:
                        rename(file_path, git_to_keep)
                        write = False
                    else:
                        Helpers.File(file_path).delete()
                        file_path = git_to_keep
                        write = True
                else:
                    if path.isfile(keep_to_git) and Hash(
                            file_path, 'sha512', True).get() == online_sha:
                        rename(file_path, keep_to_git)
                        write = False
                    else:
                        Helpers.File(keep_to_git).delete()
                        file_path = keep_to_git
                        write = True

                if write:
                    Helpers.File(file_path).write(
                        content_to_write + '\n', True)

        if not Settings.quiet:
            print(Settings.done)


class Hash(object):
    """
    Get and return the hash a file with the given algorithm.

    :param path: A string, the path to the file we have to hash.
    :param algorithm: A string, the algorithm to use.
    :param only_hash: A bool, Return only the desired algorithm if algorithm != 'all'.

    :Note: Original version : https://git.io/vFQrK
    """

    def __init__(self, path, algorithm='sha512', only_hash=False):  # pylint: disable=redefined-outer-name
        self.valid_algorithms = ['all', 'md5',
                                 'sha1', 'sha224', 'sha384', 'sha512']

        self.path = path
        self.algorithm = algorithm
        self.only_hash = only_hash

    def hash_data(self, algo):
        """Get the hash of the given file

        :param algo: A string, the algorithm to use.
        """

        hash_data = getattr(hashlib, algo)()

        with open(self.path, 'rb') as file:
            content = file.read()

            hash_data.update(content)
        return hash_data.hexdigest()

    def get(self):
        """
        Return the hash of the given file
        """

        result = {}

        if path.isfile(self.path) and self.algorithm in self.valid_algorithms:
            if self.algorithm == 'all':
                del self.valid_algorithms[0]
                for algo in self.valid_algorithms:
                    result[algo] = None
                    result[algo] = self.hash_data(algo)
            else:
                result[self.algorithm] = None
                result[self.algorithm] = self.hash_data(self.algorithm)
        else:
            return None

        if self.algorithm != 'all' and self.only_hash:
            return result[self.algorithm]
        return result


if __name__ == '__main__':
    PARSER = argparse.ArgumentParser(
        description='This is the tool that comes with the awesome PyFunceble !!"',
        epilog="Crafted with %s by %s\033[0m " %
        (Fore.RED +
         '♥' +
         Fore.RESET,
         Style.BRIGHT +
         'Nissar Chababy (Funilrys)'))

    PARSER.add_argument(
        '--autosave-minutes',
        type=int,
        help="Replace the  minimum of minutes before we start commiting \
            to upstream under Travis CI."
    )
    PARSER.add_argument(
        '-c',
        '--clean',
        action='store_true',
        help='Clean all files under output.'
    )
    PARSER.add_argument(
        '--commit-autosave-message',
        type=str,
        help='Replace the default autosave commit message.'
    )
    PARSER.add_argument(
        '--commit-results-message',
        type=str,
        help='Replace the default results (final) commit message.'
    )
    PARSER.add_argument(
        '-del',
        '--delete',
        action='store_true',
        help='Uninstall PyFunceble and all its components.'
    )
    PARSER.add_argument(
        '--dev',
        action='store_true',
        help='Activate the download of the developement version of PyFunceble.'
    )
    PARSER.add_argument(
        '--directory-structure',
        action='store_false',
        help='Generate the directory and files that are needed and which does \
            not exist in the current directory.'
    )
    PARSER.add_argument(
        '-i',
        '--installation',
        action='store_false',
        help="Execute the installation script."
    )
    PARSER.add_argument(
        '--iana',
        action='store_true',
        help="Update `iana-domains-db`."
    )
    PARSER.add_argument(
        '-p',
        '--production',
        action='store_true',
        help="Prepare the repository for production."
    )
    PARSER.add_argument(
        '-q',
        '--quiet',
        action='store_true',
        help='Split outputed files.'
    )
    PARSER.add_argument(
        '--share-logs',
        '-sl',
        action='store_true',
        help="Activate the sharing of logs to an API which helps manage logs in \
            order to make PyFunceble a beter script."
    )
    PARSER.add_argument(
        '--stable',
        action='store_false',
        help="Activate the download of the stable version of PyFunceble."
    )
    PARSER.add_argument(
        '-t',
        '--timeout',
        type=int,
        help="Set the default timeout in seconds."
    )
    PARSER.add_argument(
        '-u',
        '--update',
        action='store_true',
        help=" Update the scripts"
    )
    PARSER.add_argument(
        '-v',
        '--version',
        action='version',
<<<<<<< HEAD
        version='%(prog)s 0.9.0-beta'
=======
        version='%(prog)s 0.8.4-beta'
>>>>>>> 4a0a0412
    )

    ARGS = PARSER.parse_args()
    initiate(autoreset=True)

    DATA = {'to_install': {}}

    if ARGS.autosave_minutes:
        DATA['to_install']['travis_autosave_minutes'] = ARGS.autosave_minutes

    if ARGS.commit_autosave_message:
        DATA['to_install']['travis_autosave_commit'] = '"' + \
            ARGS.commit_autosave_message + '"'

    if ARGS.commit_results_message:
        DATA['to_install']['travis_autosave_final_commit'] = '"' + \
            ARGS.commit_results_message + '"'

    if ARGS.timeout:
        DATA['to_install']['seconds_before_http_timeout'] = ARGS.timeout

    if ARGS.share_logs:
        DATA['to_install']['share_logs'] = ARGS.share_logs

    if ARGS.dev:
        Settings().switch_version(ARGS.dev)

    if not ARGS.stable:
        Settings().switch_version(ARGS.stable)

    if ARGS.quiet:
        Settings.quiet = True

    if ARGS.clean:
        Clean()

    if ARGS.update:
        Update()

    if ARGS.iana:
        IANA()

    if not ARGS.directory_structure:
        Directory(ARGS.directory_structure)

    if not ARGS.installation:
        Install(None, DATA, ARGS.installation)
    elif ARGS.production:
        Install(None, None, ARGS.production)

    if ARGS.delete:
        Uninstall()<|MERGE_RESOLUTION|>--- conflicted
+++ resolved
@@ -1172,11 +1172,7 @@
         '-v',
         '--version',
         action='version',
-<<<<<<< HEAD
         version='%(prog)s 0.9.0-beta'
-=======
-        version='%(prog)s 0.8.4-beta'
->>>>>>> 4a0a0412
     )
 
     ARGS = PARSER.parse_args()
