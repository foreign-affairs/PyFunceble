--- conflicted
+++ resolved
@@ -4,26 +4,10 @@
 [testenv]
 setenv =
     PYFUNCEBLE_AUTO_CONFIGURATION = YES
-<<<<<<< HEAD
-    PYFUNCEBLE_CONFIG_DIR = /tmp
-    PYTHONIOENCODING = utf-8
-
-deps=
-    coverage
-    pylint
-    sqlalchemy
-conda_deps=
-    coverage
-    pylint
-conda_channels=
-    conda-forge
-    default
-=======
     PYFUNCEBLE_CONFIG_DIR = /tmp/pyfunceble
     PYTHONIOENCODING = utf-8
 
 deps = -rrequirements.txt
->>>>>>> dcf9fe6f
 commands =
     coverage run -m unittest discover tests
     coverage xml
